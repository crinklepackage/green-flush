<<<<<<< HEAD
import { Queue } from 'bullmq'
import { PodcastJobSchema, PodcastJob } from '../../../../shared/src'
=======
import { PodcastJobSchema, PodcastJob } from '@wavenotes-new/shared'
import { createQueueService } from './queue/index'
import { QueueServiceInterface } from './queue/queue-service.interface'
import { createRedisConfig } from '../config/redis-config'
>>>>>>> b9e143d7

/**
 * Main queue service for the API
 * 
 * This service wraps our queue implementation and provides domain-specific
 * methods for adding jobs to the queue with proper validation.
 */
export class QueueService {
  private queueService: QueueServiceInterface
  private serviceAvailable: boolean = true

<<<<<<< HEAD
  constructor(private redisUrl: string) {
    if (!redisUrl) {
      console.error('Redis URL is empty or not configured correctly');
      throw new Error('Redis URL is required for QueueService');
    }
    
    try {
      this.queue = new Queue('podcast', {
        connection: { url: redisUrl }
      });
      console.log('Queue initialized with Redis URL');
    } catch (error: any) {
      console.error('Failed to initialize queue with Redis:', error);
      throw new Error(`Failed to connect to Redis: ${error.message || String(error)}`);
    }
  }

  async add(type: 'PROCESS_PODCAST', data: PodcastJob): Promise<void> {
    try {
      const validated = PodcastJobSchema.parse(data);
      await this.queue.add(type, validated);
    } catch (error: any) {
      console.error('Error adding job to queue:', error);
      throw new Error(`Failed to add job to queue: ${error.message || String(error)}`);
    }
=======
  constructor(redisUrl?: string) {
    console.log('Creating QueueService with centralized Redis configuration');
    
    // Use either the provided URL or our centralized configuration
    let config;
    try {
      if (redisUrl) {
        console.log('Using provided Redis URL with family: 0 for dual-stack resolution');
        config = { 
          url: redisUrl, 
          family: 0, // Critical: Enable dual-stack IPv4/IPv6 lookup
          tls: process.env.RAILWAY_ENVIRONMENT === 'production' || process.env.NODE_ENV === 'production'
        };
      } else {
        console.log('Using centralized Redis configuration from environment');
        config = createRedisConfig();
      }
      
      this.queueService = createQueueService('podcast', config);
      
      // Set a timeout to check if Redis connected successfully
      setTimeout(() => {
        if (!this.isConnected()) {
          console.warn('Queue service failed to connect after 30 seconds, marking as unavailable');
          this.serviceAvailable = false;
        }
      }, 30000);
    } catch (error) {
      console.error('Failed to initialize queue service:', error);
      this.serviceAvailable = false;
      // Create a dummy queue service that logs errors for all operations
      this.queueService = this.createFallbackService();
    }
  }

  /**
   * Create a fallback queue service when Redis connection fails
   * This prevents the application from crashing, but logs errors
   */
  private createFallbackService(): QueueServiceInterface {
    return {
      addJob: async (name: string, data: any) => {
        console.error(`Cannot add job ${name} - Redis connection failed`);
        return { id: `dummy-${Date.now()}`, data, status: 'failed' };
      },
      getJob: async () => null,
      isConnected: () => false,
      healthCheck: async () => ({ status: 'error', details: 'Redis connection failed' }),
      close: async () => { /* no-op */ }
    };
>>>>>>> b9e143d7
  }

  /**
   * Add a podcast processing job to the queue
   * 
   * @param type The job type
   * @param data The job data (will be validated)
   * @returns Promise that resolves when the job has been added
   */
  async add(type: 'PROCESS_PODCAST', data: PodcastJob): Promise<{ id: string }> {
    try {
      // Validate the job data
      const validated = PodcastJobSchema.parse(data)
      
      // Add the job to the queue
      const job = await this.queueService.addJob(type, validated)
      
      return { id: job.id }
    } catch (error) {
      // Log the error but don't crash the application
      console.error(`Failed to add ${type} job to queue:`, error);
      
      // Return a placeholder ID to allow the application to continue
      return { id: `error-${Date.now()}` };
    }
  }

  /**
   * Check if the queue is connected to Redis
   */
  isConnected(): boolean {
    try {
      return this.serviceAvailable && this.queueService.isConnected();
    } catch (error) {
      return false;
    }
  }

  /**
   * Perform a health check on the queue
   */
  async healthCheck(): Promise<{ status: string; details?: any }> {
    try {
      if (!this.serviceAvailable) {
        return { status: 'unavailable', details: 'Redis connection failed during initialization' };
      }
      return this.queueService.healthCheck();
    } catch (error) {
      return { 
        status: 'error', 
        details: error instanceof Error ? error.message : 'Unknown error'
      };
    }
  }

  /**
   * Close the queue connection
   */
  async close(): Promise<void> {
    try {
      if (this.serviceAvailable) {
        await this.queueService.close();
      }
    } catch (error) {
      console.error('Error closing queue service:', error);
    }
  }
} <|MERGE_RESOLUTION|>--- conflicted
+++ resolved
@@ -1,12 +1,7 @@
-<<<<<<< HEAD
-import { Queue } from 'bullmq'
-import { PodcastJobSchema, PodcastJob } from '../../../../shared/src'
-=======
 import { PodcastJobSchema, PodcastJob } from '@wavenotes-new/shared'
 import { createQueueService } from './queue/index'
 import { QueueServiceInterface } from './queue/queue-service.interface'
 import { createRedisConfig } from '../config/redis-config'
->>>>>>> b9e143d7
 
 /**
  * Main queue service for the API
@@ -18,33 +13,6 @@
   private queueService: QueueServiceInterface
   private serviceAvailable: boolean = true
 
-<<<<<<< HEAD
-  constructor(private redisUrl: string) {
-    if (!redisUrl) {
-      console.error('Redis URL is empty or not configured correctly');
-      throw new Error('Redis URL is required for QueueService');
-    }
-    
-    try {
-      this.queue = new Queue('podcast', {
-        connection: { url: redisUrl }
-      });
-      console.log('Queue initialized with Redis URL');
-    } catch (error: any) {
-      console.error('Failed to initialize queue with Redis:', error);
-      throw new Error(`Failed to connect to Redis: ${error.message || String(error)}`);
-    }
-  }
-
-  async add(type: 'PROCESS_PODCAST', data: PodcastJob): Promise<void> {
-    try {
-      const validated = PodcastJobSchema.parse(data);
-      await this.queue.add(type, validated);
-    } catch (error: any) {
-      console.error('Error adding job to queue:', error);
-      throw new Error(`Failed to add job to queue: ${error.message || String(error)}`);
-    }
-=======
   constructor(redisUrl?: string) {
     console.log('Creating QueueService with centralized Redis configuration');
     
@@ -95,7 +63,6 @@
       healthCheck: async () => ({ status: 'error', details: 'Redis connection failed' }),
       close: async () => { /* no-op */ }
     };
->>>>>>> b9e143d7
   }
 
   /**
